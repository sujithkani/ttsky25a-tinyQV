/*
 * Copyright (c) 2025 Michael Bell
 * SPDX-License-Identifier: Apache-2.0
 */

`default_nettype none

// Wrapper for all TinyQV peripherals
//
// Address space:
// 0x800_0000 - 03f: Reserved by project wrapper (time, debug, etc)
// 0x800_0040 - 07f: GPIO configuration
// 0x800_0080 - 0bf: UART TX
// 0x800_00c0 - 0ff: UART RX
// 0x800_0100 - 3ff: 12 user peripherals (64 bytes each, word and halfword access supported, each has an interrupt)
// 0x800_0400 - 4ff: 16 simple peripherals (16 bytes each, byte access only)
module tinyQV_peripherals #(parameter CLOCK_MHZ=64) (
    input         clk,
    input         rst_n,

    input  [7:0]  ui_in,        // The input PMOD, always available
    input  [7:0]  ui_in_raw,    // The input PMOD, not synchronized
    output [7:0]  uo_out,       // The output PMOD.  Each wire is only connected if this peripheral is selected

    input [10:0]  addr_in,
    input [31:0]  data_in,      // Data in to the peripheral, bottom 8, 16 or all 32 bits are valid on write.

    // Data read and write requests from the TinyQV core.
    input [1:0]   data_write_n, // 11 = no write, 00 = 8-bits, 01 = 16-bits, 10 = 32-bits
    input [1:0]   data_read_n,  // 11 = no read,  00 = 8-bits, 01 = 16-bits, 10 = 32-bits

    output [31:0] data_out,     // Data out from the peripheral, bottom 8, 16 or all 32 bits are valid on read when data_ready is high.
    output        data_ready,

    input         data_read_complete,  // Set by TinyQV when a read is complete

    output [15:2] user_interrupts  // User peripherals get interrupts 2-15
);

    // Registered data out to TinyQV
    reg  [31:0] data_out_r;
    reg         data_out_hold;
    reg         data_ready_r;

    wire        read_req = data_read_n != 2'b11;

    // Muxed data out direct from selected peripheral
    reg [31:0] data_from_peri;
    reg        data_ready_from_peri;

    // Must mask the data_read_n to avoid extra read while
    // buffering the result
    wire [1:0] data_read_n_peri;
    assign data_read_n_peri = data_read_n | {2{data_ready_r}};

    wire [31:0] data_from_user_peri   [0:23];
    wire [7:0]  data_from_simple_peri [0:15];
    wire        data_ready_from_user_peri   [0:23];

    wire [7:0]  uo_out_from_user_peri   [0:23];
    wire [7:0]  uo_out_from_simple_peri [0:15];
    reg [7:0] uo_out_comb;
    assign uo_out = uo_out_comb;

    // Register the data output from the peripheral.  This improves timing and
    // also simplifies the peripheral interface (no need for the peripheral to care
    // about holding data_out until data_read_complete - it looks like it is read
    // synchronously).
    always @(posedge clk) begin
        if (!rst_n) begin
            data_out_hold <= 0;
        end else begin
            if (data_read_complete) data_out_hold <= 0;

            if (!data_out_hold && data_ready_from_peri && data_read_n != 2'b11) begin
                data_out_hold <= 1;
                data_out_r <= data_from_peri;
            end

            // Data ready must be registered because data_out is.
            data_ready_r <= read_req && data_ready_from_peri;
        end
    end

    assign data_out = data_out_r;
    assign data_ready = data_ready_r || data_write_n != 2'b11;

    // --------------------------------------------------------------------- //
    // Decode the address to select the active peripheral

    localparam PERI_GPIO = 1;
    localparam PERI_UART = 2;

    reg [23:0] peri_user;
    reg [15:0] peri_simple;

    always @(*) begin
        peri_user = 0;
        peri_simple = 0;

        if (addr_in[10:9] == 2'b10) begin
            peri_simple[addr_in[7:4]] = 1;
            data_from_peri = {24'h0, data_from_simple_peri[addr_in[7:4]]};
            data_ready_from_peri = 1;
        end else if (addr_in[10] == 1'b1) begin
            peri_user[{addr_in[10], 1'b0, addr_in[8:6]}] = 1;
            data_from_peri = data_from_user_peri[{addr_in[10], 1'b0, addr_in[8:6]}];
            data_ready_from_peri = data_ready_from_user_peri[{addr_in[10], 1'b0, addr_in[8:6]}];
        end else begin
            peri_user[{1'b0, addr_in[9:6]}] = 1;
            data_from_peri = data_from_user_peri[{1'b0, addr_in[9:6]}];
            data_ready_from_peri = data_ready_from_user_peri[{1'b0, addr_in[9:6]}];
        end
    end

    assign data_from_user_peri[0] = 32'h0;
    assign data_ready_from_user_peri[0] = 0;
    assign uo_out_from_user_peri[0] = 8'h0;

    // --------------------------------------------------------------------- //
    // GPIO

    reg [5:0] gpio_out_func_sel [0:7];
    reg [7:0] gpio_out;

    always @(posedge clk) begin
        if (!rst_n) begin
            gpio_out <= 0;
        end else if (peri_user[PERI_GPIO]) begin
            if (addr_in[5:0] == 6'h0) begin
                if (data_write_n != 2'b11) gpio_out <= data_in[7:0];
            end
        end
    end

    assign data_from_user_peri[PERI_GPIO] = (addr_in[5:0] == 6'h0) ? {24'h0, gpio_out} :
                                            (addr_in[5:0] == 6'h4) ? {24'h0, ui_in}    :
                                            ({addr_in[5], addr_in[1:0]} == 3'b100) ? {26'h0, gpio_out_func_sel[addr_in[4:2]][5:0] } :
                                            32'h0;
    assign data_ready_from_user_peri[PERI_GPIO] = 1;
    assign uo_out_from_user_peri[PERI_GPIO] = gpio_out;

    genvar i;
    generate
        for (i = 0; i < 8; i = i + 1) begin
            always @(posedge clk) begin
                if (!rst_n) begin
                    gpio_out_func_sel[i] <= (i == 0 || i == 1) ? PERI_UART : PERI_GPIO;
                end else if (peri_user[PERI_GPIO]) begin
                    if ({addr_in[5], addr_in[1:0]} == 3'b100 && addr_in[4:2] == i) begin
                        if (data_write_n != 2'b11) gpio_out_func_sel[i] <= {data_in[5:0]};
                    end
                end
            end

            always @(*) begin
                uo_out_comb[i] = 0;

                if (gpio_out_func_sel[i][4]) begin
                    uo_out_comb[i] = uo_out_from_simple_peri[gpio_out_func_sel[i][3:0]][i];
                end else begin
                    uo_out_comb[i] = uo_out_from_user_peri[{gpio_out_func_sel[i][5],gpio_out_func_sel[i][3:0]}][i];
                end
            end
        end
    endgenerate

    // --------------------------------------------------------------------- //
    // UART

    tqvp_uart_wrapper #(.CLOCK_MHZ(CLOCK_MHZ)) i_uart (
        .clk(clk),
        .rst_n(rst_n),

        .ui_in(ui_in),
        .uo_out(uo_out_from_user_peri[PERI_UART]),

        .address(addr_in[5:0]),
        .data_in(data_in),

        .data_write_n(data_write_n    | {2{~peri_user[PERI_UART]}}),
        .data_read_n(data_read_n_peri | {2{~peri_user[PERI_UART]}}),

        .data_out(data_from_user_peri[PERI_UART]),
        .data_ready(data_ready_from_user_peri[PERI_UART]),

        .user_interrupt(user_interrupts[PERI_UART+1:PERI_UART])
    );

    // Peripheral 3 is a full peripheral but with no interrupt
    tqvp_game_pmod i_user_peri03(
        .clk(clk),
        .rst_n(rst_n),

        .ui_in(ui_in),
        .uo_out(uo_out_from_user_peri[3]),

        .address(addr_in[5:0]),
        .data_in(data_in),

        .data_write_n(data_write_n    | {2{~peri_user[3]}}),
        .data_read_n(data_read_n_peri | {2{~peri_user[3]}}),

        .data_out(data_from_user_peri[3]),
        .data_ready(data_ready_from_user_peri[3])
    );

    // --------------------------------------------------------------------- //
    // Full interface peripherals

    tqvp_full_empty i_user_peri04(
        .clk(clk),
        .rst_n(rst_n),

        .ui_in(ui_in),
        .uo_out(uo_out_from_user_peri[4]),

        .address(addr_in[5:0]),
        .data_in(data_in),

        .data_write_n(data_write_n    | {2{~peri_user[4]}}),
        .data_read_n(data_read_n_peri | {2{~peri_user[4]}}),

        .data_out(data_from_user_peri[4]),
        .data_ready(data_ready_from_user_peri[4]),

        .user_interrupt(user_interrupts[4])
    );

    tqvp_htfab_baby_vga i_user_peri05 (
        .clk(clk),
        .rst_n(rst_n),

        .ui_in(ui_in),
        .uo_out(uo_out_from_user_peri[5]),

        .address(addr_in[5:0]),
        .data_in(data_in),

        .data_write_n(data_write_n    | {2{~peri_user[5]}}),
        .data_read_n(data_read_n_peri | {2{~peri_user[5]}}),

        .data_out(data_from_user_peri[5]),
        .data_ready(data_ready_from_user_peri[5]),

        .user_interrupt(user_interrupts[5])
    );

    tqvp_nkanderson_wdt i_user_peri06 (
        .clk(clk),
        .rst_n(rst_n),

        .ui_in(ui_in),
        .uo_out(uo_out_from_user_peri[6]),

        .address(addr_in[5:0]),
        .data_in(data_in),

        .data_write_n(data_write_n    | {2{~peri_user[6]}}),
        .data_read_n(data_read_n_peri | {2{~peri_user[6]}}),

        .data_out(data_from_user_peri[6]),
        .data_ready(data_ready_from_user_peri[6]),

        .user_interrupt(user_interrupts[6])
    );

    tqvp_full_empty i_user_peri07 (
        .clk(clk),
        .rst_n(rst_n),

        .ui_in(ui_in),
        .uo_out(uo_out_from_user_peri[7]),

        .address(addr_in[5:0]),
        .data_in(data_in),

        .data_write_n(data_write_n    | {2{~peri_user[7]}}),
        .data_read_n(data_read_n_peri | {2{~peri_user[7]}}),

        .data_out(data_from_user_peri[7]),
        .data_ready(data_ready_from_user_peri[7]),

        .user_interrupt(user_interrupts[7])
    );

    tqvp_prism i_prism08 (
        .clk(clk),
        .rst_n(rst_n),

        .ui_in(ui_in),
        .uo_out(uo_out_from_user_peri[8]),

        .address(addr_in[5:0]),
        .data_in(data_in),

        .data_write_n(data_write_n    | {2{~peri_user[8]}}),
        .data_read_n(data_read_n_peri | {2{~peri_user[8]}}),

        .data_out(data_from_user_peri[8]),
        .data_ready(data_ready_from_user_peri[8]),

        .user_interrupt(user_interrupts[8])
    );

    tqvp_full_empty i_user_peri09 (
        .clk(clk),
        .rst_n(rst_n),

        .ui_in(ui_in),
        .uo_out(uo_out_from_user_peri[9]),

        .address(addr_in[5:0]),
        .data_in(data_in),

        .data_write_n(data_write_n    | {2{~peri_user[9]}}),
        .data_read_n(data_read_n_peri | {2{~peri_user[9]}}),

        .data_out(data_from_user_peri[9]),
        .data_ready(data_ready_from_user_peri[9]),

        .user_interrupt(user_interrupts[9])
    );

    tqvp_jnms_pdm i_pdm10 (
        .clk(clk),
        .rst_n(rst_n),

        .ui_in(ui_in),
        .uo_out(uo_out_from_user_peri[10]),

        .address(addr_in[5:0]),
        .data_in(data_in),

        .data_write_n(data_write_n    | {2{~peri_user[10]}}),
        .data_read_n(data_read_n_peri | {2{~peri_user[10]}}),

        .data_out(data_from_user_peri[10]),
        .data_ready(data_ready_from_user_peri[10]),

        .user_interrupt(user_interrupts[10])
    );

    tqvp_hx2003_pulse_transmitter i_user_peri11 (
        .clk(clk),
        .rst_n(rst_n),

        .ui_in(ui_in),
        .uo_out(uo_out_from_user_peri[11]),

        .address(addr_in[5:0]),
        .data_in(data_in),

        .data_write_n(data_write_n    | {2{~peri_user[11]}}),
        .data_read_n(data_read_n_peri | {2{~peri_user[11]}}),

        .data_out(data_from_user_peri[11]),
        .data_ready(data_ready_from_user_peri[11]),

        .user_interrupt(user_interrupts[11])
    );

    tqvp_full_empty i_user_peri12 (
        .clk(clk),
        .rst_n(rst_n),

        .ui_in(ui_in),
        .uo_out(uo_out_from_user_peri[12]),

        .address(addr_in[5:0]),
        .data_in(data_in),

        .data_write_n(data_write_n    | {2{~peri_user[12]}}),
        .data_read_n(data_read_n_peri | {2{~peri_user[12]}}),

        .data_out(data_from_user_peri[12]),
        .data_ready(data_ready_from_user_peri[12]),

        .user_interrupt(user_interrupts[12])
    );

    tqvp_cattuto_vgaconsole i_tqvp_cattuto_vgaconsole (
        .clk(clk),
        .rst_n(rst_n),

        .ui_in(ui_in),
        .uo_out(uo_out_from_user_peri[13]),

        .address(addr_in[5:0]),
        .data_in(data_in),

        .data_write_n(data_write_n    | {2{~peri_user[13]}}),
        .data_read_n(data_read_n_peri | {2{~peri_user[13]}}),

        .data_out(data_from_user_peri[13]),
        .data_ready(data_ready_from_user_peri[13]),

        .user_interrupt(user_interrupts[13])
    );

    tqvp_full_empty i_user_peri14 (
        .clk(clk),
        .rst_n(rst_n),

        .ui_in(ui_in),
        .uo_out(uo_out_from_user_peri[14]),

        .address(addr_in[5:0]),
        .data_in(data_in),

        .data_write_n(data_write_n    | {2{~peri_user[14]}}),
        .data_read_n(data_read_n_peri | {2{~peri_user[14]}}),

        .data_out(data_from_user_peri[14]),
        .data_ready(data_ready_from_user_peri[14]),

        .user_interrupt(user_interrupts[14])
    );

    tqvp_full_example i_user_peri15 (
        .clk(clk),
        .rst_n(rst_n),

        .ui_in(ui_in),
        .uo_out(uo_out_from_user_peri[15]),

        .address(addr_in[5:0]),
        .data_in(data_in),

        .data_write_n(data_write_n    | {2{~peri_user[15]}}),
        .data_read_n(data_read_n_peri | {2{~peri_user[15]}}),

        .data_out(data_from_user_peri[15]),
        .data_ready(data_ready_from_user_peri[15]),

        .user_interrupt(user_interrupts[15])
    );


    // --------------------------------------------------------------------- //
    // Byte interface peripherals

    tqvp_matt_encoder matt_encoder00 (
        .clk(clk),
        .rst_n(rst_n),

        .ui_in(ui_in),
        .uo_out(uo_out_from_simple_peri[0]),

        .address(addr_in[3:0]),

        .data_write((data_write_n != 2'b11) & peri_simple[0]),
        .data_in(data_in[7:0]),

        .data_out(data_from_simple_peri[0])
    );

    tqvp_edge_counter i_edge_counter01 (
        .clk(clk),
        .rst_n(rst_n),

        .ui_in(ui_in),
        .uo_out(uo_out_from_simple_peri[1]),

        .address(addr_in[3:0]),

        .data_write((data_write_n != 2'b11) & peri_simple[1]),
        .data_in(data_in[7:0]),

        .data_out(data_from_simple_peri[1])
    );

    tqvp_cattuto_ws2812b_driver i_cattuto_ws2812b_driver02 (
        .clk(clk),
        .rst_n(rst_n),

        .ui_in(ui_in),
        .uo_out(uo_out_from_simple_peri[2]),

        .address(addr_in[3:0]),

        .data_write((data_write_n != 2'b11) & peri_simple[2]),
        .data_in(data_in[7:0]),

        .data_out(data_from_simple_peri[2])
    );

    tqvp_impostor_WS2812b javi_WS2812b_slave (
        .clk(clk),
        .rst_n(rst_n),

        .ui_in(ui_in),
        .uo_out(uo_out_from_simple_peri[3]),

        .address(addr_in[3:0]),

        .data_write((data_write_n != 2'b11) & peri_simple[3]),
        .data_in(data_in[7:0]),

        .data_out(data_from_simple_peri[3])
    );

    tqvp_pwm_sujith pwm_sk(
        .clk(clk),
        .rst_n(rst_n),

        .ui_in(ui_in),
        .uo_out(uo_out_from_simple_peri[4]),

        .address(addr_in[3:0]),

        .data_write((data_write_n != 2'b11) & peri_simple[4]),
        .data_in(data_in[7:0]),

        .data_out(data_from_simple_peri[4])
    );

    tqvp_matt_pwm matt_pwm (
        .clk(clk),
        .rst_n(rst_n),

        .ui_in(ui_in),
        .uo_out(uo_out_from_simple_peri[5]),

        .address(addr_in[3:0]),

        .data_write((data_write_n != 2'b11) & peri_simple[5]),
        .data_in(data_in[7:0]),

        .data_out(data_from_simple_peri[5])
    );

    tqvp_spike spike(
        .clk(clk),
        .rst_n(rst_n),
        .ui_in(ui_in),
        .uo_out(uo_out_from_simple_peri[6]),

        .address(addr_in[3:0]),

        .data_write((data_write_n != 2'b11) & peri_simple[6]),
        .data_in(data_in[7:0]),

        .data_out(data_from_simple_peri[6])
    );

    tqvp_rebeccargb_universal_decoder ubcd (
        .clk(clk),
        .rst_n(rst_n),

        .ui_in(ui_in),
        .uo_out(uo_out_from_simple_peri[7]),

        .address(addr_in[3:0]),

        .data_write((data_write_n != 2'b11) & peri_simple[7]),
        .data_in(data_in[7:0]),

        .data_out(data_from_simple_peri[7])
    );

    tqvp_rebeccargb_hardware_utf8 hardware_utf8 (
        .clk(clk),
        .rst_n(rst_n),

        .ui_in(ui_in),
        .uo_out(uo_out_from_simple_peri[8]),

        .address(addr_in[3:0]),

        .data_write((data_write_n != 2'b11) & peri_simple[8]),
        .data_in(data_in[7:0]),

        .data_out(data_from_simple_peri[8])
    );

    tqvp_meiniKi_waveforms i_tqvp_meiniKi_waveforms (
        .clk(clk),
        .rst_n(rst_n),

        .ui_in(ui_in),
        .uo_out(uo_out_from_simple_peri[9]),

        .address(addr_in[3:0]),

        .data_write((data_write_n != 2'b11) & peri_simple[9]),
        .data_in(data_in[7:0]),

        .data_out(data_from_simple_peri[9])
    );

    tqvp_htfab_anatool analog_toolkit (
        .clk(clk),
        .rst_n(rst_n),

        .ui_in(ui_in),
        .uo_out(uo_out_from_simple_peri[10]),

        .address(addr_in[3:0]),

        .data_write((data_write_n != 2'b11) & peri_simple[10]),
        .data_in(data_in[7:0]),

        .data_out(data_from_simple_peri[10])
    );

    tqvp_crc32 crc32(
        .clk(clk),
        .rst_n(rst_n),

        .ui_in(ui_in),
        .uo_out(uo_out_from_simple_peri[11]),

        .address(addr_in[3:0]),

        .data_write((data_write_n != 2'b11) & peri_simple[11]),
        .data_in(data_in[7:0]),

        .data_out(data_from_simple_peri[11])
    );

    tqvp_byte_example i_user_simple012 (
        .clk(clk),
        .rst_n(rst_n),

        .ui_in(ui_in),
        .uo_out(uo_out_from_simple_peri[12]),

        .address(addr_in[3:0]),

        .data_write((data_write_n != 2'b11) & peri_simple[12]),
        .data_in(data_in[7:0]),

        .data_out(data_from_simple_peri[12])
    );

    tqvp_byte_example i_user_simple013 (
        .clk(clk),
        .rst_n(rst_n),

        .ui_in(ui_in),
        .uo_out(uo_out_from_simple_peri[13]),

        .address(addr_in[3:0]),

        .data_write((data_write_n != 2'b11) & peri_simple[13]),
        .data_in(data_in[7:0]),

        .data_out(data_from_simple_peri[13])
    );

    tqvp_spi_peripheral i_user_simple014 (
        .clk(clk),
        .rst_n(rst_n),

        .ui_in(ui_in_raw),
        .uo_out(uo_out_from_simple_peri[14]),

        .address(addr_in[3:0]),

        .data_write((data_write_n != 2'b11) & peri_simple[14]),
        .data_in(data_in[7:0]),

        .data_out(data_from_simple_peri[14])
    );

    tqvp_byte_example i_user_simple015 (
        .clk(clk),
        .rst_n(rst_n),

        .ui_in(ui_in),
        .uo_out(uo_out_from_simple_peri[15]),

        .address(addr_in[3:0]),

        .data_write((data_write_n != 2'b11) & peri_simple[15]),
        .data_in(data_in[7:0]),

        .data_out(data_from_simple_peri[15])
    );

    // --------------------------------------------------------------------- //
    // Additional full interface peripherals with no interrupt

    tqvp_dsatizabal_fpu i_user_peri32 (
        .clk(clk),
        .rst_n(rst_n),

        .ui_in(ui_in),
        .uo_out(uo_out_from_user_peri[16]),

        .address(addr_in[5:0]),
        .data_in(data_in),

        .data_write_n(data_write_n    | {2{~peri_user[16]}}),
        .data_read_n(data_read_n_peri | {2{~peri_user[16]}}),

        .data_out(data_from_user_peri[16]),
        .data_ready(data_ready_from_user_peri[16])
    );

    tqvp_toivoh_pwl_synth i_user_peri33 (
        .clk(clk),
        .rst_n(rst_n),

        .ui_in(ui_in),
        .uo_out(uo_out_from_user_peri[17]),

        .address(addr_in[5:0]),
        .data_in(data_in),

        .data_write_n(data_write_n    | {2{~peri_user[17]}}),
        .data_read_n(data_read_n_peri | {2{~peri_user[17]}}),

        .data_out(data_from_user_peri[17]),
        .data_ready(data_ready_from_user_peri[17])
    );

    tqvp_laurie_dwarf_line_table_accelerator i_user_peri34 (
        .clk(clk),
        .rst_n(rst_n),

        .ui_in(ui_in),
        .uo_out(uo_out_from_user_peri[18]),

        .address(addr_in[5:0]),
        .data_in(data_in),

        .data_write_n(data_write_n    | {2{~peri_user[18]}}),
        .data_read_n(data_read_n_peri | {2{~peri_user[18]}}),

        .data_out(data_from_user_peri[18]),
        .data_ready(data_ready_from_user_peri[18])
    );

    tqvp_cattuto_xoshiro128plusplus_prng i_user_peri35 (
        .clk(clk),
        .rst_n(rst_n),

        .ui_in(ui_in),
        .uo_out(uo_out_from_user_peri[19]),

        .address(addr_in[5:0]),
        .data_in(data_in),

        .data_write_n(data_write_n    | {2{~peri_user[19]}}),
        .data_read_n(data_read_n_peri | {2{~peri_user[19]}}),

        .data_out(data_from_user_peri[19]),
        .data_ready(data_ready_from_user_peri[19])
    );

    tqvp_fjpolo_rv2a03 i_user_peri36 (
        .clk(clk),
        .rst_n(rst_n),

        .ui_in(ui_in),
        .uo_out(uo_out_from_user_peri[20]),

        .address(addr_in[5:0]),
        .data_in(data_in),

        .data_write_n(data_write_n    | {2{~peri_user[20]}}),
        .data_read_n(data_read_n_peri | {2{~peri_user[20]}}),

        .data_out(data_from_user_peri[20]),
        .data_ready(data_ready_from_user_peri[20])
    );

    tqvp_rebeccargb_intercal_alu i_user_peri37 (
        .clk(clk),
        .rst_n(rst_n),

        .ui_in(ui_in),
        .uo_out(uo_out_from_user_peri[21]),

        .address(addr_in[5:0]),
        .data_in(data_in),

        .data_write_n(data_write_n    | {2{~peri_user[21]}}),
        .data_read_n(data_read_n_peri | {2{~peri_user[21]}}),

        .data_out(data_from_user_peri[21]),
        .data_ready(data_ready_from_user_peri[21])
    );

    tqvp_full_example_no_irq i_user_peri38 (
        .clk(clk),
        .rst_n(rst_n),

        .ui_in(ui_in),
        .uo_out(uo_out_from_user_peri[22]),

        .address(addr_in[5:0]),
        .data_in(data_in),

        .data_write_n(data_write_n    | {2{~peri_user[22]}}),
        .data_read_n(data_read_n_peri | {2{~peri_user[22]}}),

        .data_out(data_from_user_peri[22]),
        .data_ready(data_ready_from_user_peri[22])
    );

<<<<<<< HEAD
    tqvp_affinex i_user_peri39 (
=======
    tqvp_sohaib_npu i_user_peri39 (
>>>>>>> 01d747b0
        .clk(clk),
        .rst_n(rst_n),

        .ui_in(ui_in),
        .uo_out(uo_out_from_user_peri[23]),

        .address(addr_in[5:0]),
        .data_in(data_in),

        .data_write_n(data_write_n    | {2{~peri_user[23]}}),
        .data_read_n(data_read_n_peri | {2{~peri_user[23]}}),

        .data_out(data_from_user_peri[23]),
        .data_ready(data_ready_from_user_peri[23])
    );

endmodule<|MERGE_RESOLUTION|>--- conflicted
+++ resolved
@@ -208,7 +208,7 @@
     // --------------------------------------------------------------------- //
     // Full interface peripherals
 
-    tqvp_full_empty i_user_peri04(
+    tqvp_sohaib_npu i_user_peri04(
         .clk(clk),
         .rst_n(rst_n),
 
@@ -801,11 +801,7 @@
         .data_ready(data_ready_from_user_peri[22])
     );
 
-<<<<<<< HEAD
     tqvp_affinex i_user_peri39 (
-=======
-    tqvp_sohaib_npu i_user_peri39 (
->>>>>>> 01d747b0
         .clk(clk),
         .rst_n(rst_n),
 
