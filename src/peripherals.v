--- conflicted
+++ resolved
@@ -496,11 +496,9 @@
         .data_out(data_from_simple_peri[4])
     );
 
-<<<<<<< HEAD
+
     tqvp_spike spike(
-=======
-    tqvp_matt_pwm matt_pwm (
->>>>>>> 050b6da8
+
         .clk(clk),
         .rst_n(rst_n),
 
