/*
 * Copyright (c) 2025 Michael Bell
 * SPDX-License-Identifier: Apache-2.0
 */

`default_nettype none

// Wrapper for all TinyQV peripherals
//
// Address space:
// 0x800_0000 - 03f: Reserved by project wrapper (time, debug, etc)
// 0x800_0040 - 07f: GPIO configuration
// 0x800_0080 - 0bf: UART TX
// 0x800_00c0 - 0ff: UART RX
// 0x800_0100 - 3ff: 12 user peripherals (64 bytes each, word and halfword access supported, each has an interrupt)
// 0x800_0400 - 4ff: 16 simple peripherals (16 bytes each, byte access only)
module tinyQV_peripherals #(parameter CLOCK_MHZ=64) (
    input         clk,
    input         rst_n,

    input  [7:0]  ui_in,        // The input PMOD, always available
    input  [7:0]  ui_in_raw,    // The input PMOD, not synchronized
    output [7:0]  uo_out,       // The output PMOD.  Each wire is only connected if this peripheral is selected

    input [10:0]  addr_in,
    input [31:0]  data_in,      // Data in to the peripheral, bottom 8, 16 or all 32 bits are valid on write.

    // Data read and write requests from the TinyQV core.
    input [1:0]   data_write_n, // 11 = no write, 00 = 8-bits, 01 = 16-bits, 10 = 32-bits
    input [1:0]   data_read_n,  // 11 = no read,  00 = 8-bits, 01 = 16-bits, 10 = 32-bits

    output [31:0] data_out,     // Data out from the peripheral, bottom 8, 16 or all 32 bits are valid on read when data_ready is high.
    output        data_ready,

    input         data_read_complete,  // Set by TinyQV when a read is complete

    output [15:2] user_interrupts  // User peripherals get interrupts 2-15
);

    // Registered data out to TinyQV
    reg  [31:0] data_out_r;
    reg         data_out_hold;
    reg         data_ready_r;

    wire        read_req = data_read_n != 2'b11;

    // Muxed data out direct from selected peripheral
    reg [31:0] data_from_peri;
    reg        data_ready_from_peri;

    // Must mask the data_read_n to avoid extra read while
    // buffering the result
    wire [1:0] data_read_n_peri;
    assign data_read_n_peri = data_read_n | {2{data_ready_r}};

    wire [31:0] data_from_user_peri   [0:15];
    wire [7:0]  data_from_simple_peri [0:15];
    wire        data_ready_from_user_peri   [0:15];

    wire [7:0]  uo_out_from_user_peri   [0:15];
    wire [7:0]  uo_out_from_simple_peri [0:15];
    reg [7:0] uo_out_comb;
    assign uo_out = uo_out_comb;

    // Register the data output from the peripheral.  This improves timing and
    // also simplifies the peripheral interface (no need for the peripheral to care
    // about holding data_out until data_read_complete - it looks like it is read
    // synchronously).
    always @(posedge clk) begin
        if (!rst_n) begin
            data_out_hold <= 0;
        end else begin
            if (data_read_complete) data_out_hold <= 0;

            if (!data_out_hold && data_ready_from_peri && data_read_n != 2'b11) begin
                data_out_hold <= 1;
                data_out_r <= data_from_peri;
            end

            // Data ready must be registered because data_out is.
            data_ready_r <= read_req && data_ready_from_peri;
        end
    end

    assign data_out = data_out_r;
    assign data_ready = data_ready_r || data_write_n != 2'b11;

    // --------------------------------------------------------------------- //
    // Decode the address to select the active peripheral

    localparam PERI_GPIO = 1;
    localparam PERI_UART = 2;

    reg [15:0] peri_user;
    reg [15:0] peri_simple;

    always @(*) begin
        peri_user = 0;
        peri_simple = 0;

        if (addr_in[10]) begin
            peri_simple[addr_in[7:4]] = 1;
            data_from_peri = {24'h0, data_from_simple_peri[addr_in[7:4]]};
            data_ready_from_peri = 1;
        end else begin
            peri_user[addr_in[9:6]] = 1;
            data_from_peri = data_from_user_peri[addr_in[9:6]];
            data_ready_from_peri = data_ready_from_user_peri[addr_in[9:6]];
        end
    end

    assign data_from_user_peri[0] = 32'h0;
    assign data_ready_from_user_peri[0] = 0;
    assign uo_out_from_user_peri[0] = 8'h0;

    // --------------------------------------------------------------------- //
    // GPIO

    reg [4:0] gpio_out_func_sel [0:7];
    reg [7:0] gpio_out;

    always @(posedge clk) begin
        if (!rst_n) begin
            gpio_out <= 0;
        end else if (peri_user[PERI_GPIO]) begin
            if (addr_in[5:0] == 6'h0) begin
                if (data_write_n != 2'b11) gpio_out <= data_in[7:0];
            end
        end
    end

    assign data_from_user_peri[PERI_GPIO] = (addr_in[5:0] == 6'h0) ? {24'h0, gpio_out} :
                                            (addr_in[5:0] == 6'h4) ? {24'h0, ui_in}    :
                                            ({addr_in[5], addr_in[1:0]} == 3'b100) ? {27'h0, gpio_out_func_sel[addr_in[4:2]]} :
                                            32'h0;
    assign data_ready_from_user_peri[PERI_GPIO] = 1;
    assign uo_out_from_user_peri[PERI_GPIO] = gpio_out;

    genvar i;
    generate
        for (i = 0; i < 8; i = i + 1) begin
            always @(posedge clk) begin
                if (!rst_n) begin
                    gpio_out_func_sel[i] <= (i == 0 || i == 1) ? PERI_UART : PERI_GPIO;
                end else if (peri_user[PERI_GPIO]) begin
                    if ({addr_in[5], addr_in[1:0]} == 3'b100 && addr_in[4:2] == i) begin
                        if (data_write_n != 2'b11) gpio_out_func_sel[i] <= data_in[4:0];
                    end
                end
            end

            always @(*) begin
                uo_out_comb[i] = 0;

                if (gpio_out_func_sel[i][4]) begin
                    uo_out_comb[i] = uo_out_from_simple_peri[gpio_out_func_sel[i][3:0]][i];
                end else begin
                    uo_out_comb[i] = uo_out_from_user_peri[gpio_out_func_sel[i][3:0]][i];
                end
            end
        end
    endgenerate

    // --------------------------------------------------------------------- //
    // UART

    tqvp_uart_wrapper #(.CLOCK_MHZ(CLOCK_MHZ)) i_uart (
        .clk(clk),
        .rst_n(rst_n),

        .ui_in(ui_in),
        .uo_out(uo_out_from_user_peri[PERI_UART]),

        .address(addr_in[5:0]),
        .data_in(data_in),

        .data_write_n(data_write_n    | {2{~peri_user[PERI_UART]}}),
        .data_read_n(data_read_n_peri | {2{~peri_user[PERI_UART]}}),

        .data_out(data_from_user_peri[PERI_UART]),
        .data_ready(data_ready_from_user_peri[PERI_UART]),

        .user_interrupt(user_interrupts[PERI_UART+1:PERI_UART])
    );

    // Peripheral 3 is a full peripheral but with no interrupt
    tqvp_game_pmod i_user_peri03(
        .clk(clk),
        .rst_n(rst_n),

        .ui_in(ui_in),
        .uo_out(uo_out_from_user_peri[3]),

        .address(addr_in[5:0]),
        .data_in(data_in),

        .data_write_n(data_write_n    | {2{~peri_user[3]}}),
        .data_read_n(data_read_n_peri | {2{~peri_user[3]}}),

        .data_out(data_from_user_peri[3]),
        .data_ready(data_ready_from_user_peri[3])
    );

    // --------------------------------------------------------------------- //
    // Full interface peripherals

    tqvp_dsatizabal_fpu i_user_peri04(
        .clk(clk),
        .rst_n(rst_n),

        .ui_in(ui_in),
        .uo_out(uo_out_from_user_peri[4]),

        .address(addr_in[5:0]),
        .data_in(data_in),

        .data_write_n(data_write_n    | {2{~peri_user[4]}}),
        .data_read_n(data_read_n_peri | {2{~peri_user[4]}}),

        .data_out(data_from_user_peri[4]),
        .data_ready(data_ready_from_user_peri[4]),

        .user_interrupt(user_interrupts[4])
    );

    tqvp_htfab_baby_vga i_user_peri05 (
        .clk(clk),
        .rst_n(rst_n),

        .ui_in(ui_in),
        .uo_out(uo_out_from_user_peri[5]),

        .address(addr_in[5:0]),
        .data_in(data_in),

        .data_write_n(data_write_n    | {2{~peri_user[5]}}),
        .data_read_n(data_read_n_peri | {2{~peri_user[5]}}),

        .data_out(data_from_user_peri[5]),
        .data_ready(data_ready_from_user_peri[5]),

        .user_interrupt(user_interrupts[5])
    );

    tqvp_nkanderson_wdt i_user_peri06 (
        .clk(clk),
        .rst_n(rst_n),

        .ui_in(ui_in),
        .uo_out(uo_out_from_user_peri[6]),

        .address(addr_in[5:0]),
        .data_in(data_in),

        .data_write_n(data_write_n    | {2{~peri_user[6]}}),
        .data_read_n(data_read_n_peri | {2{~peri_user[6]}}),

        .data_out(data_from_user_peri[6]),
        .data_ready(data_ready_from_user_peri[6]),

        .user_interrupt(user_interrupts[6])
    );

    tqvp_toivoh_pwl_synth i_user_peri07 (
        .clk(clk),
        .rst_n(rst_n),

        .ui_in(ui_in),
        .uo_out(uo_out_from_user_peri[7]),

        .address(addr_in[5:0]),
        .data_in(data_in),

        .data_write_n(data_write_n    | {2{~peri_user[7]}}),
        .data_read_n(data_read_n_peri | {2{~peri_user[7]}}),

        .data_out(data_from_user_peri[7]),
        .data_ready(data_ready_from_user_peri[7]),

        .user_interrupt(user_interrupts[7])
    );

    tqvp_prism i_prism08 (
        .clk(clk),
        .rst_n(rst_n),

        .ui_in(ui_in),
        .uo_out(uo_out_from_user_peri[8]),

        .address(addr_in[5:0]),
        .data_in(data_in),

        .data_write_n(data_write_n    | {2{~peri_user[8]}}),
        .data_read_n(data_read_n_peri | {2{~peri_user[8]}}),

        .data_out(data_from_user_peri[8]),
        .data_ready(data_ready_from_user_peri[8]),

        .user_interrupt(user_interrupts[8])
    );

    tqvp_laurie_dwarf_line_table_accelerator i_dwarf_line_table_accelerator09 (
        .clk(clk),
        .rst_n(rst_n),

        .ui_in(ui_in),
        .uo_out(uo_out_from_user_peri[9]),

        .address(addr_in[5:0]),
        .data_in(data_in),

        .data_write_n(data_write_n    | {2{~peri_user[9]}}),
        .data_read_n(data_read_n_peri | {2{~peri_user[9]}}),

        .data_out(data_from_user_peri[9]),
        .data_ready(data_ready_from_user_peri[9]),

        .user_interrupt(user_interrupts[9])
    );

    tqvp_jnms_pdm i_pdm10 (
        .clk(clk),
        .rst_n(rst_n),

        .ui_in(ui_in),
        .uo_out(uo_out_from_user_peri[10]),

        .address(addr_in[5:0]),
        .data_in(data_in),

        .data_write_n(data_write_n    | {2{~peri_user[10]}}),
        .data_read_n(data_read_n_peri | {2{~peri_user[10]}}),

        .data_out(data_from_user_peri[10]),
        .data_ready(data_ready_from_user_peri[10]),

        .user_interrupt(user_interrupts[10])
    );

    tqvp_hx2003_pulse_transmitter i_user_peri11 (
        .clk(clk),
        .rst_n(rst_n),

        .ui_in(ui_in),
        .uo_out(uo_out_from_user_peri[11]),

        .address(addr_in[5:0]),
        .data_in(data_in),

        .data_write_n(data_write_n    | {2{~peri_user[11]}}),
        .data_read_n(data_read_n_peri | {2{~peri_user[11]}}),

        .data_out(data_from_user_peri[11]),
        .data_ready(data_ready_from_user_peri[11]),

        .user_interrupt(user_interrupts[11])
    );

    tqvp_cattuto_xoshiro128plusplus_prng i_cattuto_xoshiro128plusplus_prng (
        .clk(clk),
        .rst_n(rst_n),

        .ui_in(ui_in),
        .uo_out(uo_out_from_user_peri[12]),

        .address(addr_in[5:0]),
        .data_in(data_in),

        .data_write_n(data_write_n    | {2{~peri_user[12]}}),
        .data_read_n(data_read_n_peri | {2{~peri_user[12]}}),

        .data_out(data_from_user_peri[12]),
        .data_ready(data_ready_from_user_peri[12]),

        .user_interrupt(user_interrupts[12])
    );

    tqvp_full_example i_user_peri13 (
        .clk(clk),
        .rst_n(rst_n),

        .ui_in(ui_in),
        .uo_out(uo_out_from_user_peri[13]),

        .address(addr_in[5:0]),
        .data_in(data_in),

        .data_write_n(data_write_n    | {2{~peri_user[13]}}),
        .data_read_n(data_read_n_peri | {2{~peri_user[13]}}),

        .data_out(data_from_user_peri[13]),
        .data_ready(data_ready_from_user_peri[13]),

        .user_interrupt(user_interrupts[13])
    );

    tqvp_full_example i_user_peri14 (
        .clk(clk),
        .rst_n(rst_n),

        .ui_in(ui_in),
        .uo_out(uo_out_from_user_peri[14]),

        .address(addr_in[5:0]),
        .data_in(data_in),

        .data_write_n(data_write_n    | {2{~peri_user[14]}}),
        .data_read_n(data_read_n_peri | {2{~peri_user[14]}}),

        .data_out(data_from_user_peri[14]),
        .data_ready(data_ready_from_user_peri[14]),

        .user_interrupt(user_interrupts[14])
    );

    tqvp_full_example i_user_peri15 (
        .clk(clk),
        .rst_n(rst_n),

        .ui_in(ui_in),
        .uo_out(uo_out_from_user_peri[15]),

        .address(addr_in[5:0]),
        .data_in(data_in),

        .data_write_n(data_write_n    | {2{~peri_user[15]}}),
        .data_read_n(data_read_n_peri | {2{~peri_user[15]}}),

        .data_out(data_from_user_peri[15]),
        .data_ready(data_ready_from_user_peri[15]),

        .user_interrupt(user_interrupts[15])
    );


    // --------------------------------------------------------------------- //
    // Byte interface peripherals

    tqvp_matt_encoder matt_encoder00 (
        .clk(clk),
        .rst_n(rst_n),

        .ui_in(ui_in),
        .uo_out(uo_out_from_simple_peri[0]),

        .address(addr_in[3:0]),

        .data_write((data_write_n != 2'b11) & peri_simple[0]),
        .data_in(data_in[7:0]),

        .data_out(data_from_simple_peri[0])
    );

    tqvp_edge_counter i_edge_counter01 (
        .clk(clk),
        .rst_n(rst_n),

        .ui_in(ui_in),
        .uo_out(uo_out_from_simple_peri[1]),

        .address(addr_in[3:0]),

        .data_write((data_write_n != 2'b11) & peri_simple[1]),
        .data_in(data_in[7:0]),

        .data_out(data_from_simple_peri[1])
    );

    tqvp_cattuto_ws2812b_driver i_cattuto_ws2812b_driver02 (
        .clk(clk),
        .rst_n(rst_n),

        .ui_in(ui_in),
        .uo_out(uo_out_from_simple_peri[2]),

        .address(addr_in[3:0]),

        .data_write((data_write_n != 2'b11) & peri_simple[2]),
        .data_in(data_in[7:0]),

        .data_out(data_from_simple_peri[2])
    );

    tqvp_impostor_WS2812b javi_WS2812b_slave (
        .clk(clk),
        .rst_n(rst_n),

        .ui_in(ui_in),
        .uo_out(uo_out_from_simple_peri[3]),

        .address(addr_in[3:0]),

        .data_write((data_write_n != 2'b11) & peri_simple[3]),
        .data_in(data_in[7:0]),

        .data_out(data_from_simple_peri[3])
    );

    tqvp_pwm_sujith pwm_sk(
        .clk(clk),
        .rst_n(rst_n),

        .ui_in(ui_in),
        .uo_out(uo_out_from_simple_peri[4]),

        .address(addr_in[3:0]),

        .data_write((data_write_n != 2'b11) & peri_simple[4]),
        .data_in(data_in[7:0]),

        .data_out(data_from_simple_peri[4])
    );

    tqvp_matt_pwm matt_pwm (
        .clk(clk),
        .rst_n(rst_n),

        .ui_in(ui_in),
        .uo_out(uo_out_from_simple_peri[5]),

        .address(addr_in[3:0]),

        .data_write((data_write_n != 2'b11) & peri_simple[5]),
        .data_in(data_in[7:0]),

        .data_out(data_from_simple_peri[5])
    );

    tqvp_spike spike(
        .clk(clk),
        .rst_n(rst_n),
        .ui_in(ui_in),
        .uo_out(uo_out_from_simple_peri[6]),

        .address(addr_in[3:0]),

        .data_write((data_write_n != 2'b11) & peri_simple[6]),
        .data_in(data_in[7:0]),

        .data_out(data_from_simple_peri[6])
    );

<<<<<<< HEAD
    tqvp_byte_example i_user_simple07 (
=======
    tqvp_rebeccargb_universal_decoder ubcd (
>>>>>>> 2a96e89d
        .clk(clk),
        .rst_n(rst_n),

        .ui_in(ui_in),
        .uo_out(uo_out_from_simple_peri[7]),

        .address(addr_in[3:0]),

        .data_write((data_write_n != 2'b11) & peri_simple[7]),
        .data_in(data_in[7:0]),

        .data_out(data_from_simple_peri[7])
    );

    tqvp_rebeccargb_hardware_utf8 hardware_utf8 (
        .clk(clk),
        .rst_n(rst_n),

        .ui_in(ui_in),
        .uo_out(uo_out_from_simple_peri[8]),

        .address(addr_in[3:0]),

        .data_write((data_write_n != 2'b11) & peri_simple[8]),
        .data_in(data_in[7:0]),

        .data_out(data_from_simple_peri[8])
    );

    tqvp_meiniKi_waveforms i_tqvp_meiniKi_waveforms (
        .clk(clk),
        .rst_n(rst_n),

        .ui_in(ui_in),
        .uo_out(uo_out_from_simple_peri[9]),

        .address(addr_in[3:0]),

        .data_write((data_write_n != 2'b11) & peri_simple[9]),
        .data_in(data_in[7:0]),

        .data_out(data_from_simple_peri[9])
    );

    tqvp_htfab_anatool analog_toolkit (
        .clk(clk),
        .rst_n(rst_n),

        .ui_in(ui_in),
        .uo_out(uo_out_from_simple_peri[10]),

        .address(addr_in[3:0]),

        .data_write((data_write_n != 2'b11) & peri_simple[10]),
        .data_in(data_in[7:0]),

        .data_out(data_from_simple_peri[10])
    );

    tqvp_crc32 crc32(
        .clk(clk),
        .rst_n(rst_n),

        .ui_in(ui_in),
        .uo_out(uo_out_from_simple_peri[11]),

        .address(addr_in[3:0]),

        .data_write((data_write_n != 2'b11) & peri_simple[11]),
        .data_in(data_in[7:0]),

        .data_out(data_from_simple_peri[11])
    );

    tqvp_byte_example i_user_simple012 (
        .clk(clk),
        .rst_n(rst_n),

        .ui_in(ui_in),
        .uo_out(uo_out_from_simple_peri[12]),

        .address(addr_in[3:0]),

        .data_write((data_write_n != 2'b11) & peri_simple[12]),
        .data_in(data_in[7:0]),

        .data_out(data_from_simple_peri[12])
    );

    tqvp_byte_example i_user_simple013 (
        .clk(clk),
        .rst_n(rst_n),

        .ui_in(ui_in),
        .uo_out(uo_out_from_simple_peri[13]),

        .address(addr_in[3:0]),

        .data_write((data_write_n != 2'b11) & peri_simple[13]),
        .data_in(data_in[7:0]),

        .data_out(data_from_simple_peri[13])
    );

    tqvp_spi_peripheral i_user_simple014 (
        .clk(clk),
        .rst_n(rst_n),

        .ui_in(ui_in_raw),
        .uo_out(uo_out_from_simple_peri[14]),

        .address(addr_in[3:0]),

        .data_write((data_write_n != 2'b11) & peri_simple[14]),
        .data_in(data_in[7:0]),

        .data_out(data_from_simple_peri[14])
    );

    tqvp_byte_example i_user_simple015 (
        .clk(clk),
        .rst_n(rst_n),

        .ui_in(ui_in),
        .uo_out(uo_out_from_simple_peri[15]),

        .address(addr_in[3:0]),

        .data_write((data_write_n != 2'b11) & peri_simple[15]),
        .data_in(data_in[7:0]),

        .data_out(data_from_simple_peri[15])
    );

endmodule<|MERGE_RESOLUTION|>--- conflicted
+++ resolved
@@ -540,11 +540,7 @@
         .data_out(data_from_simple_peri[6])
     );
 
-<<<<<<< HEAD
-    tqvp_byte_example i_user_simple07 (
-=======
     tqvp_rebeccargb_universal_decoder ubcd (
->>>>>>> 2a96e89d
         .clk(clk),
         .rst_n(rst_n),
 
