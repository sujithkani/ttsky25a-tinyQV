--- conflicted
+++ resolved
@@ -71,16 +71,13 @@
     - "user_peripherals/pulse_transmitter/simple_falling_edge_detector.v"
     - "user_peripherals/pulse_transmitter/simple_rising_edge_detector.v"
     - "user_peripherals/hardware_utf8/hardware_utf8.v"
-<<<<<<< HEAD
     - "user_peripherals/waveforms/font.sv"
     - "user_peripherals/waveforms/peripheral.sv"
-=======
     - "user_peripherals/ubcd/ascii.v"
     - "user_peripherals/ubcd/cistercian.v"
     - "user_peripherals/ubcd/kaktovik.v"
     - "user_peripherals/ubcd/peripheral.v"
     - "user_peripherals/ubcd/ubcd.v"
->>>>>>> 3f040be2
     - "tinyQV/cpu/tinyqv.v"
     - "tinyQV/cpu/alu.v"
     - "tinyQV/cpu/core.v"
