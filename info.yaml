# Tiny Tapeout project information
project:
  title:        "TinyQV - Crowdsourced Risc-V SoC"      # Project title
  author:       "Michael Bell, et al"      # Your name
  discord:      "rebelmike"      # Your discord username, for communication and automatically assigning you a Tapeout role (optional)
  description:  "A Risc-V SoC with peripherals from the Tiny Tapeout Risc-V challenge"      # One line description of what your project does
  language:     "Verilog" # other examples include SystemVerilog, Amaranth, VHDL, etc
  clock_hz:     64000000       # Clock frequency in Hz (or 0 if not applicable)

  # How many tiles your design occupies? A single tile is about 167x108 uM.
  tiles: "4x4"          # Valid values: 1x1, 1x2, 2x2, 3x2, 4x2, 6x2 or 8x2

  # Your top module name must start with "tt_um_". Make it unique by including your github username:
  top_module:  "tt_um_tt_tinyQV"

  # List your project's source files here.
  # Source files must be in ./src and you must list each source file separately, one per line.
  # Don't forget to also update `PROJECT_SOURCES` in test/Makefile.
  source_files:
    - "project.v"
    - "peripherals.v"
    - "peri_full_example.v"
    - "peri_byte_example.v"
    - "user_peripherals/tqvp_dsatizabal_fpu.sv"
    - "user_peripherals/fpu/fpu_add.v"
    - "user_peripherals/fpu/fpu_mult.v"
    - "user_peripherals/edge_counter.v"
    - "user_peripherals/pwm_sk.v"
    - "user_peripherals/uart/peri_uart.v"
    - "user_peripherals/uart/uart_rx.v"
    - "user_peripherals/uart/uart_tx.v"
    - "user_peripherals/encoder/debounce.v"
    - "user_peripherals/encoder/encoder.v"
    - "user_peripherals/encoder/matt_encoder.v"
    - "user_peripherals/encoder/strobe_gen.v"
    - "user_peripherals/impostor_ws2812b/impostor_ws2812b.v"
    - "user_peripherals/impostor_ws2812b/ws2812b_byte_assembler.v"
    - "user_peripherals/impostor_ws2812b/ws2812b_demux.v"
    - "user_peripherals/impostor_ws2812b/ws2812b_idle_detector.v"
    - "user_peripherals/impostor_ws2812b/ws2812b_pulse_decoder.v"
    - "user_peripherals/ledstrip/ledstrip.v"
    - "user_peripherals/ledstrip/ws2812b.v"
    - "user_peripherals/ledstrip/char_rom.v"
    - "user_peripherals/matt_pwm/matt_pwm.v"
    - "user_peripherals/matt_pwm/pwm_strobe_gen.v"
    - "user_peripherals/matt_pwm/pwm.v"
    - "user_peripherals/spike.v"
    - "user_peripherals/baby_vga/rot_register.v"
    - "user_peripherals/baby_vga/rot_register_file.v"
    - "user_peripherals/baby_vga/framebuffer.v"
    - "user_peripherals/baby_vga/vga_timing.v"
    - "user_peripherals/baby_vga/peripheral.v"
<<<<<<< HEAD
    - "user_peripherals/prism/prism_periph.v"
    - "user_peripherals/prism/latch_shift_reg.v"
    - "user_peripherals/prism/latch_loader.v"
    - "user_peripherals/prism/prism.v"
    - "user_peripherals/prism/prism_latch_sit.v"
    - "user_peripherals/prism/prism_latch_reg.v"
=======
    - "user_peripherals/wdt/tqvp_nkanderson_wdt.sv"
>>>>>>> 02419fa0
    - "tinyQV/cpu/tinyqv.v"
    - "tinyQV/cpu/alu.v"
    - "tinyQV/cpu/core.v"
    - "tinyQV/cpu/counter.v"
    - "tinyQV/cpu/cpu.v"
    - "tinyQV/cpu/decode.v"
    - "tinyQV/cpu/mem_ctrl.v"
    - "tinyQV/cpu/qspi_ctrl.v"
    - "tinyQV/cpu/register.v"
    - "tinyQV/cpu/latch_reg.v"
    - "tinyQV/cpu/time.v"
    - "tinyQV/peri/uart/uart_tx.v"


# The pinout of your project. Leave unused pins blank. DO NOT delete or add any pins.
pinout:
  # Inputs
  ui[0]: "Interrupt 0"
  ui[1]: "Interrupt 1"
  ui[2]: ""
  ui[3]: ""
  ui[4]: ""
  ui[5]: ""
  ui[6]: ""
  ui[7]: "UART RX"

  # Outputs
  uo[0]: "UART TX"
  uo[1]: "UART RTS"
  uo[2]: ""
  uo[3]: ""
  uo[4]: ""
  uo[5]: ""
  uo[6]: "Debug UART TX"
  uo[7]: "Debug signal / PWM"

  # Bidirectional pins
  uio[0]: "Flash CS"
  uio[1]: "SD0"
  uio[2]: "SD1"
  uio[3]: "SCK"
  uio[4]: "SD2"
  uio[5]: "SD3"
  uio[6]: "RAM A CS"
  uio[7]: "RAM B CS / PWM"

# Do not change!
yaml_version: 6<|MERGE_RESOLUTION|>--- conflicted
+++ resolved
@@ -50,16 +50,13 @@
     - "user_peripherals/baby_vga/framebuffer.v"
     - "user_peripherals/baby_vga/vga_timing.v"
     - "user_peripherals/baby_vga/peripheral.v"
-<<<<<<< HEAD
     - "user_peripherals/prism/prism_periph.v"
     - "user_peripherals/prism/latch_shift_reg.v"
     - "user_peripherals/prism/latch_loader.v"
     - "user_peripherals/prism/prism.v"
     - "user_peripherals/prism/prism_latch_sit.v"
     - "user_peripherals/prism/prism_latch_reg.v"
-=======
     - "user_peripherals/wdt/tqvp_nkanderson_wdt.sv"
->>>>>>> 02419fa0
     - "tinyQV/cpu/tinyqv.v"
     - "tinyQV/cpu/alu.v"
     - "tinyQV/cpu/core.v"
