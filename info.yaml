--- conflicted
+++ resolved
@@ -50,12 +50,9 @@
     - "user_peripherals/baby_vga/framebuffer.v"
     - "user_peripherals/baby_vga/vga_timing.v"
     - "user_peripherals/baby_vga/peripheral.v"
-<<<<<<< HEAD
     - "user_peripherals/pwl_synth/pwl_synth.sv"
     - "user_peripherals/pwl_synth/pwl_synth_memory.sv"
-=======
     - "user_peripherals/wdt/tqvp_nkanderson_wdt.sv"
->>>>>>> 02419fa0
     - "tinyQV/cpu/tinyqv.v"
     - "tinyQV/cpu/alu.v"
     - "tinyQV/cpu/core.v"
