--- conflicted
+++ resolved
@@ -11,11 +11,8 @@
     test_spike  \
 	fpu.test \
 	baby_vga.test \
-<<<<<<< HEAD
 	prism.test \
-=======
 	pwl_synth.test \
->>>>>>> a45fe116
 	wdt.test \
 	tqvp_laurie_dwarf_line_table_accelerator.test \
 
