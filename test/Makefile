USER_PERIPHERALS = \
	edge_counter \
	pwm_sk \
	uart \
	spi \
	game_pmod \
	matt_encoder.test \
	ledstrip.test \
	vgaconsole.test \
	impostor_ws2812b.test \
	matt_pwm.test \
    test_spike  \
	fpu.test \
	baby_vga.test \
	prism.test \
	pwl_synth.test \
	wdt.test \
	RV2A03.test \
	tqvp_laurie_dwarf_line_table_accelerator.test \
	pulse_transmitter.test \
	crc32 \
	prng.test \
	hardware_utf8.test

# Add new tests to this list
USER_PERIPHERALS_B = \
	waveforms.test \
	pdm.test \
	ubcd.test \
	analog_toolkit.test \
	intercal_alu.test \
<<<<<<< HEAD
	affinex.test \
=======
	npu.test \
>>>>>>> 01d747b0

.PHONY: all core prog peri $(USER_PERIPHERALS) $(USER_PERIPHERALS_B)

%-results.xml:
	@make -f test_$*.mk clean
	make -f test_$*.mk
	@mv results.xml $@
	@mv sim_build/rtl/tb*.fst $*-rtl.fst || true
	@mv sim_build/gl/tb*.fst $*-gl.fst || true

peri-%.xml:
	@make -f test_basic.mk clean
	MODULE=user_peripherals.$* make -f test_basic.mk || true
	@if [ ! -f results.xml ]; then echo '<failure message="$* failed (crashed)" />' > results.xml; fi
	@mv results.xml $@
	@mv sim_build/rtl/tb.fst $*-rtl.fst || true
	@mv sim_build/gl/tb.fst $*-gl.fst || true

all: clean basic-results.xml prog-results.xml $(USER_PERIPHERALS:%=peri-%.xml) $(USER_PERIPHERALS_B:%=peri-%.xml)
	@cat *results.xml peri-*.xml > results.xml

core: clean basic-results.xml
	@cat *results.xml > results.xml

prog: clean prog-results.xml
	@cat *results.xml > results.xml

peri: clean $(USER_PERIPHERALS:%=peri-%.xml)
	@cat peri-*.xml > results.xml

peri_b: clean $(USER_PERIPHERALS_B:%=peri-%.xml)
	@cat peri-*.xml > results.xml

$(USER_PERIPHERALS): %: peri-%.xml

$(USER_PERIPHERALS_B): %: peri-%.xml

clean:
	rm *results.xml peri-*.xml *.fst sim_build/rtl/tb.fst sim_build/gl/tb.fst || true<|MERGE_RESOLUTION|>--- conflicted
+++ resolved
@@ -29,11 +29,8 @@
 	ubcd.test \
 	analog_toolkit.test \
 	intercal_alu.test \
-<<<<<<< HEAD
 	affinex.test \
-=======
 	npu.test \
->>>>>>> 01d747b0
 
 .PHONY: all core prog peri $(USER_PERIPHERALS) $(USER_PERIPHERALS_B)
 
