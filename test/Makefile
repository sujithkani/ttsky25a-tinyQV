--- conflicted
+++ resolved
@@ -11,11 +11,8 @@
     test_spike  \
 	fpu.test \
 	baby_vga.test \
-<<<<<<< HEAD
+	wdt.test \
 	tqvp_laurie_dwarf_line_table_accelerator.test \
-=======
-	wdt.test \
->>>>>>> 02419fa0
 
 .PHONY: all $(USER_PERIPHERALS)
 
