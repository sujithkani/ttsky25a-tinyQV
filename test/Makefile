--- conflicted
+++ resolved
@@ -16,12 +16,8 @@
 	wdt.test \
 	tqvp_laurie_dwarf_line_table_accelerator.test \
 	pulse_transmitter.test \
-<<<<<<< HEAD
+	prng.test \
 	hardware_utf8.test \
-=======
-	prng.test \
-
->>>>>>> 91b4b52e
 
 .PHONY: all core prog peri $(USER_PERIPHERALS)
 
